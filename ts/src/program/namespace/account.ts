--- conflicted
+++ resolved
@@ -17,11 +17,8 @@
 } from "../../coder";
 import { Subscription, Address, translateAddress } from "../common";
 import { getProvider } from "../../";
-<<<<<<< HEAD
 import { IdlTypes, TypeDef } from "./types";
-=======
 import * as pubkeyUtil from "../../utils/pubkey";
->>>>>>> bb89cc3f
 
 export default class AccountFactory {
   public static build<IDL extends Idl>(
@@ -257,11 +254,7 @@
    * Function returning the associated account. Args are keys to associate.
    * Order matters.
    */
-<<<<<<< HEAD
-  async associated(...args: PublicKey[]): Promise<T> {
-=======
   async associated(...args: Array<PublicKey | Buffer>): Promise<any> {
->>>>>>> bb89cc3f
     const addr = await this.associatedAddress(...args);
     return await this.fetch(addr);
   }
